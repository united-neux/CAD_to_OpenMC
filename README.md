--- conflicted
+++ resolved
@@ -17,12 +17,8 @@
 The code structure relies on a main class *Assembly*, which maintains the geometry in terms of a list of instances of the subclass Entity.
 A geometry is imported from a (set of) .step files into the entity-list. This list is passed on to a mesher-class which generates a meshed geometry.
 
-<<<<<<< HEAD
 ## Citing
 There is now an article on CAD_to_OpenMC out in Journal of Open Source Software. [![DOI](https://joss.theoj.org/papers/10.21105/joss.07710/status.svg)](https://doi.org/10.21105/joss.07710).  Please cite it if you find it appropriate to do so.
-=======
-We've written a paper covering this software: [![status](https://joss.theoj.org/papers/fc9555a355e3d399303a371bfce633f5/status.svg)](https://joss.theoj.org/papers/fc9555a355e3d399303a371bfce633f5)
->>>>>>> da83c1a9
 
 # Other options
 
